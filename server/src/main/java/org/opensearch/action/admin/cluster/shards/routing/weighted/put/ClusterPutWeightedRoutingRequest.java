/*
 * SPDX-License-Identifier: Apache-2.0
 *
 * The OpenSearch Contributors require contributions made to
 * this file be licensed under the Apache-2.0 license or a
 * compatible open source license.
 */

package org.opensearch.action.admin.cluster.shards.routing.weighted.put;

import org.apache.logging.log4j.LogManager;
import org.apache.logging.log4j.Logger;
import org.opensearch.OpenSearchGenerationException;
import org.opensearch.OpenSearchParseException;
import org.opensearch.action.ActionRequestValidationException;
import org.opensearch.action.support.clustermanager.ClusterManagerNodeRequest;
import org.opensearch.cluster.routing.WeightedRouting;
import org.opensearch.common.bytes.BytesReference;
import org.opensearch.common.io.stream.StreamInput;
import org.opensearch.common.io.stream.StreamOutput;
import org.opensearch.common.xcontent.DeprecationHandler;
import org.opensearch.common.xcontent.NamedXContentRegistry;
import org.opensearch.common.xcontent.XContentBuilder;
import org.opensearch.common.xcontent.XContentFactory;
import org.opensearch.common.xcontent.XContentHelper;
import org.opensearch.common.xcontent.XContentParser;
import org.opensearch.common.xcontent.XContentType;

import java.io.IOException;
import java.util.HashMap;
import java.util.Map;

import static org.opensearch.action.ValidateActions.addValidationError;

/**
 * Request to update weights for weighted round-robin shard routing policy.
 *
 * @opensearch.internal
 */
public class ClusterPutWeightedRoutingRequest extends ClusterManagerNodeRequest<ClusterPutWeightedRoutingRequest> {
    private static final Logger logger = LogManager.getLogger(ClusterPutWeightedRoutingRequest.class);

    private WeightedRouting weightedRouting;
    private String attributeName;

    public ClusterPutWeightedRoutingRequest() {}

    public WeightedRouting getWeightedRouting() {
        return weightedRouting;
    }

    public ClusterPutWeightedRoutingRequest setWeightedRouting(WeightedRouting weightedRouting) {
        this.weightedRouting = weightedRouting;
        return this;
    }

    public void attributeName(String attributeName) {
        this.attributeName = attributeName;
    }

    public ClusterPutWeightedRoutingRequest(StreamInput in) throws IOException {
        super(in);
        weightedRouting = new WeightedRouting(in);
    }

    public ClusterPutWeightedRoutingRequest(String attributeName) {
        this.attributeName = attributeName;
    }

    public void setWeightedRouting(Map<String, String> source) {
        try {
            if (source.isEmpty()) {
                throw new OpenSearchParseException(("Empty request body"));
            }
            XContentBuilder builder = XContentFactory.jsonBuilder();
            builder.map(source);
            setWeightedRouting(BytesReference.bytes(builder), builder.contentType());
        } catch (IOException e) {
            throw new OpenSearchGenerationException("Failed to generate [" + source + "]", e);
        }
    }

    public void setWeightedRouting(BytesReference source, XContentType contentType) {
        try (
            XContentParser parser = XContentHelper.createParser(
                NamedXContentRegistry.EMPTY,
                DeprecationHandler.THROW_UNSUPPORTED_OPERATION,
                source,
                contentType
            )
        ) {
            String attrValue = null;
            Map<String, Double> weights = new HashMap<>();
            Double attrWeight = null;
            XContentParser.Token token;
            // move to the first alias
            parser.nextToken();
            while ((token = parser.nextToken()) != XContentParser.Token.END_OBJECT) {
                if (token == XContentParser.Token.FIELD_NAME) {
                    attrValue = parser.currentName();
                } else if (token == XContentParser.Token.VALUE_STRING) {
                    attrWeight = Double.parseDouble(parser.text());
                    weights.put(attrValue, attrWeight);
                } else {
                    throw new OpenSearchParseException(
                        "failed to parse weighted routing request attribute [{}], " + "unknown type",
                        attrWeight
                    );
                }
            }
            this.weightedRouting = new WeightedRouting(this.attributeName, weights);
        } catch (IOException e) {
            logger.error("error while parsing put for weighted routing request object", e);
        }
    }

    @Override
    public ActionRequestValidationException validate() {
        ActionRequestValidationException validationException = null;
        if (weightedRouting == null) {
            validationException = addValidationError("Weighted routing request object is null", validationException);
        }
        if (weightedRouting.attributeName() == null || weightedRouting.attributeName().isEmpty()) {
            validationException = addValidationError("Attribute name is missing", validationException);
        }
        if (weightedRouting.weights() == null || weightedRouting.weights().isEmpty()) {
            validationException = addValidationError("Weights are missing", validationException);
        }
        try {
            for (Object value : weightedRouting.weights().values()) {
                if (value == null) {
                    validationException = addValidationError(("Weight is null"), validationException);
                } else {
                    Double.parseDouble(value.toString());
                }
            }
        } catch (NumberFormatException e) {
            validationException = addValidationError(("Weight is not a number"), validationException);
        }
<<<<<<< HEAD
=======
        // Returning validation exception here itself if it is not null, so we can have a descriptive message for the count check
        if (validationException != null) {
            return validationException;
        }
        if (countValueWithZeroWeights > weightedRouting.weights().size() / 2) {
            validationException = addValidationError(
                (String.format(
                    Locale.ROOT,
                    "There are too many attribute values [%s] given zero weight [%d]. Maximum expected number of routing weights having zero weight is [%d]",
                    weightedRouting.weights().toString(),
                    countValueWithZeroWeights,
                    weightedRouting.weights().size() / 2
                )),
                null
            );
        }
>>>>>>> c21c8998
        return validationException;
    }

    /**
     * @param source weights definition from request body
     * @return this request
     */
    public ClusterPutWeightedRoutingRequest source(Map<String, String> source) {
        setWeightedRouting(source);
        return this;
    }

    @Override
    public void writeTo(StreamOutput out) throws IOException {
        super.writeTo(out);
        weightedRouting.writeTo(out);
    }

    @Override
    public String toString() {
        return "ClusterPutWeightedRoutingRequest{" + "weightedRouting= " + weightedRouting.toString() + "}";
    }

}<|MERGE_RESOLUTION|>--- conflicted
+++ resolved
@@ -137,8 +137,6 @@
         } catch (NumberFormatException e) {
             validationException = addValidationError(("Weight is not a number"), validationException);
         }
-<<<<<<< HEAD
-=======
         // Returning validation exception here itself if it is not null, so we can have a descriptive message for the count check
         if (validationException != null) {
             return validationException;
@@ -155,7 +153,6 @@
                 null
             );
         }
->>>>>>> c21c8998
         return validationException;
     }
 
