--- conflicted
+++ resolved
@@ -12,13 +12,9 @@
 import org.apache.logging.log4j.Logger;
 import org.apache.logging.log4j.message.ParameterizedMessage;
 import org.opensearch.action.ActionListener;
-<<<<<<< HEAD
-import org.opensearch.action.ActionRequestValidationException;
-=======
 import org.opensearch.action.admin.cluster.shards.routing.weighted.delete.ClusterDeleteWeightedRoutingRequest;
 import org.opensearch.action.ActionRequestValidationException;
 import org.opensearch.action.admin.cluster.shards.routing.weighted.delete.ClusterDeleteWeightedRoutingResponse;
->>>>>>> 1466350b
 import org.opensearch.action.admin.cluster.shards.routing.weighted.put.ClusterPutWeightedRoutingRequest;
 import org.opensearch.cluster.ClusterState;
 import org.opensearch.cluster.ClusterStateUpdateTask;
@@ -116,8 +112,6 @@
         return newWeightedRoutingMetadata.getWeightedRouting().equals(oldWeightedRoutingMetadata.getWeightedRouting());
     }
 
-<<<<<<< HEAD
-=======
     public void deleteWeightedRoutingMetadata(
         final ClusterDeleteWeightedRoutingRequest request,
         final ActionListener<ClusterDeleteWeightedRoutingResponse> listener
@@ -146,7 +140,6 @@
         });
     }
 
->>>>>>> 1466350b
     List<String> getAwarenessAttributes() {
         return awarenessAttributes;
     }
@@ -165,8 +158,6 @@
             throw validationException;
         }
     }
-<<<<<<< HEAD
-=======
 
     public void ensureNoOngoingDecommissionAction(ClusterState state) {
         DecommissionAttributeMetadata decommissionAttributeMetadata = state.metadata().decommissionAttributeMetadata();
@@ -178,5 +169,4 @@
             );
         }
     }
->>>>>>> 1466350b
 }