--- conflicted
+++ resolved
@@ -386,28 +386,6 @@
             // move out if we don't have unassigned primaries
             return changed;
         }
-<<<<<<< HEAD
-
-        // go over and remove dangling replicas that are initializing for primary shards
-        List<ShardRouting> shardsToFail = new ArrayList<>();
-        for (ShardRouting shardEntry : routingNodes.unassigned()) {
-            if (shardEntry.primary()) {
-                for (ShardRouting routing : routingNodes.assignedShards(shardEntry)) {
-                    if (!routing.primary() && routing.initializing()) {
-                        shardsToFail.add(routing);
-                    }
-                }
-
-            }
-        }
-        for (ShardRouting shardToFail : shardsToFail) {
-            changed |= applyFailedShard(allocation, shardToFail, false,
-                new UnassignedInfo(UnassignedInfo.Reason.ALLOCATION_FAILED, "primary failed while replica initializing",
-                    null, allocation.getCurrentNanoTime(), System.currentTimeMillis()));
-        }
-
-=======
->>>>>>> 8081c782
         // now, go over and elect a new primary if possible, not, from this code block on, if one is elected,
         // routingNodes.hasUnassignedPrimaries() will potentially be false
         for (ShardRouting shardEntry : routingNodes.unassigned()) {
