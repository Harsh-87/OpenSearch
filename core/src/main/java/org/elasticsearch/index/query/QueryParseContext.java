--- conflicted
+++ resolved
@@ -19,14 +19,6 @@
 
 package org.elasticsearch.index.query;
 
-<<<<<<< HEAD
-=======
-import com.google.common.collect.ImmutableMap;
-import org.apache.lucene.analysis.Analyzer;
-import org.apache.lucene.queryparser.classic.MapperQueryParser;
-import org.apache.lucene.queryparser.classic.QueryParserSettings;
-import org.apache.lucene.search.Filter;
->>>>>>> c10f116a
 import org.apache.lucene.search.Query;
 import org.elasticsearch.common.Nullable;
 import org.elasticsearch.common.ParseField;
@@ -36,45 +28,13 @@
 import org.elasticsearch.indices.query.IndicesQueriesRegistry;
 
 import java.io.IOException;
+import java.util.Map;
 
 public class QueryParseContext {
 
     private static final ParseField CACHE = new ParseField("_cache").withAllDeprecated("Elasticsearch makes its own caching decisions");
     private static final ParseField CACHE_KEY = new ParseField("_cache_key").withAllDeprecated("Filters are always used as cache keys");
 
-<<<<<<< HEAD
-=======
-    private static ThreadLocal<String[]> typesContext = new ThreadLocal<>();
-
-    public static void setTypes(String[] types) {
-        typesContext.set(types);
-    }
-
-    public static String[] getTypes() {
-        return typesContext.get();
-    }
-
-    public static String[] setTypesWithPrevious(String[] types) {
-        String[] old = typesContext.get();
-        setTypes(types);
-        return old;
-    }
-
-    public static void removeTypes() {
-        typesContext.remove();
-    }
-
-    private final Index index;
-
-    private final Version indexVersionCreated;
-
-    private final IndexQueryParserService indexQueryParser;
-
-    private final Map<String, Query> namedQueries = new HashMap<>();
-
-    private final MapperQueryParser queryParser = new MapperQueryParser(this);
-
->>>>>>> c10f116a
     private XContentParser parser;
     private final Index index;
     //norelease this flag is also used in the QueryShardContext, we need to make sure we set it there correctly in doToQuery()
